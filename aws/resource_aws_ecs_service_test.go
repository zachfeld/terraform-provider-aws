--- conflicted
+++ resolved
@@ -277,21 +277,12 @@
 			{
 				Config: testAccAWSEcsService_healthCheckGracePeriodSeconds(vpcNameTag, clusterName, tdName,
 					roleName, policyName, tgName, lbName, svcName, -1),
-<<<<<<< HEAD
-				ExpectError: regexp.MustCompile(`must be between 0 and 7200`),
+				ExpectError: regexp.MustCompile(`expected health_check_grace_period_seconds to be in the range`),
 			},
 			{
 				Config: testAccAWSEcsService_healthCheckGracePeriodSeconds(vpcNameTag, clusterName, tdName,
 					roleName, policyName, tgName, lbName, svcName, 7201),
-				ExpectError: regexp.MustCompile(`must be between 0 and 7200`),
-=======
 				ExpectError: regexp.MustCompile(`expected health_check_grace_period_seconds to be in the range`),
-			},
-			{
-				Config: testAccAWSEcsService_healthCheckGracePeriodSeconds(vpcNameTag, clusterName, tdName,
-					roleName, policyName, tgName, lbName, svcName, 1801),
-				ExpectError: regexp.MustCompile(`expected health_check_grace_period_seconds to be in the range`),
->>>>>>> a4cb8ca5
 			},
 			{
 				Config: testAccAWSEcsService_healthCheckGracePeriodSeconds(vpcNameTag, clusterName, tdName,
