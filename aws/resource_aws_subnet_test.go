--- conflicted
+++ resolved
@@ -26,13 +26,10 @@
 			"aws_db_instance",
 			"aws_elasticsearch_domain",
 			"aws_elb",
-<<<<<<< HEAD
-			"aws_spot_fleet_request",
-=======
 			"aws_lambda_function",
 			"aws_mq_broker",
 			"aws_redshift_cluster",
->>>>>>> 67d5046d
+			"aws_spot_fleet_request",
 		},
 	})
 }
