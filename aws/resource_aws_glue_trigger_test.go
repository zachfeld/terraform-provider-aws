package aws

import (
	"fmt"
	"log"
	"testing"

	"github.com/aws/aws-sdk-go/aws"
	"github.com/aws/aws-sdk-go/service/glue"
	"github.com/hashicorp/terraform-plugin-sdk/helper/acctest"
	"github.com/hashicorp/terraform-plugin-sdk/helper/resource"
	"github.com/hashicorp/terraform-plugin-sdk/terraform"
)

func init() {
	resource.AddTestSweepers("aws_glue_trigger", &resource.Sweeper{
		Name: "aws_glue_trigger",
		F:    testSweepGlueTriggers,
	})
}

func testSweepGlueTriggers(region string) error {
	client, err := sharedClientForRegion(region)
	if err != nil {
		return fmt.Errorf("error getting client: %s", err)
	}
	conn := client.(*AWSClient).glueconn

	input := &glue.GetTriggersInput{}
	err = conn.GetTriggersPages(input, func(page *glue.GetTriggersOutput, lastPage bool) bool {
		if page == nil || len(page.Triggers) == 0 {
			log.Printf("[INFO] No Glue Triggers to sweep")
			return false
		}
		for _, trigger := range page.Triggers {
			name := aws.StringValue(trigger.Name)

			log.Printf("[INFO] Deleting Glue Trigger: %s", name)
			err := deleteGlueTrigger(conn, name)
			if err != nil {
				log.Printf("[ERROR] Failed to delete Glue Trigger %s: %s", name, err)
			}
		}
		return !lastPage
	})
	if err != nil {
		if testSweepSkipSweepError(err) {
			log.Printf("[WARN] Skipping Glue Trigger sweep for %s: %s", region, err)
			return nil
		}
		return fmt.Errorf("Error retrieving Glue Triggers: %s", err)
	}

	return nil
}

func TestAccAWSGlueTrigger_Basic(t *testing.T) {
	var trigger glue.Trigger

	rName := fmt.Sprintf("tf-acc-test-%s", acctest.RandString(5))
	resourceName := "aws_glue_trigger.test"

	resource.ParallelTest(t, resource.TestCase{
		PreCheck:     func() { testAccPreCheck(t) },
		Providers:    testAccProviders,
		CheckDestroy: testAccCheckAWSGlueTriggerDestroy,
		Steps: []resource.TestStep{
			{
				Config: testAccAWSGlueTriggerConfig_OnDemand(rName),
				Check: resource.ComposeTestCheckFunc(
					testAccCheckAWSGlueTriggerExists(resourceName, &trigger),
					resource.TestCheckResourceAttr(resourceName, "actions.#", "1"),
					resource.TestCheckResourceAttr(resourceName, "actions.0.job_name", rName),
					resource.TestCheckResourceAttr(resourceName, "description", ""),
					resource.TestCheckResourceAttr(resourceName, "enabled", "true"),
					resource.TestCheckResourceAttr(resourceName, "name", rName),
					resource.TestCheckResourceAttr(resourceName, "predicate.#", "0"),
					resource.TestCheckResourceAttr(resourceName, "schedule", ""),
					resource.TestCheckResourceAttr(resourceName, "type", "ON_DEMAND"),
					resource.TestCheckResourceAttr(resourceName, "workflow_name", ""),
				),
			},
			{
				ResourceName:      resourceName,
				ImportState:       true,
				ImportStateVerify: true,
			},
		},
	})
}

func TestAccAWSGlueTrigger_Crawler(t *testing.T) {
	var trigger glue.Trigger

	rName := fmt.Sprintf("tf-acc-test-%s", acctest.RandString(5))
	resourceName := "aws_glue_trigger.test_trigger"

	resource.ParallelTest(t, resource.TestCase{
		PreCheck:     func() { testAccPreCheck(t) },
		Providers:    testAccProviders,
		CheckDestroy: testAccCheckAWSGlueTriggerDestroy,
		Steps: []resource.TestStep{
			{
				Config: testAccAWSGlueTriggerConfig_Crawler(rName, "SUCCEEDED"),
				Check: resource.ComposeTestCheckFunc(
					testAccCheckAWSGlueTriggerExists(resourceName, &trigger),
					resource.TestCheckResourceAttr(resourceName, "actions.#", "1"),
					resource.TestCheckResourceAttr(resourceName, "actions.0.crawler_name", rName),
					resource.TestCheckResourceAttr(resourceName, "predicate.#", "1"),
					resource.TestCheckResourceAttr(resourceName, "predicate.0.conditions.#", "1"),
					resource.TestCheckResourceAttr(resourceName, "predicate.0.conditions.0.crawler_name", fmt.Sprintf("%scrawl2", rName)),
					resource.TestCheckResourceAttr(resourceName, "predicate.0.conditions.0.crawl_state", "SUCCEEDED"),
					resource.TestCheckResourceAttr(resourceName, "type", "CONDITIONAL"),
				),
			},
			{
				Config: testAccAWSGlueTriggerConfig_Crawler(rName, "FAILED"),
				Check: resource.ComposeTestCheckFunc(
					testAccCheckAWSGlueTriggerExists(resourceName, &trigger),
					resource.TestCheckResourceAttr(resourceName, "actions.#", "1"),
					resource.TestCheckResourceAttr(resourceName, "actions.0.crawler_name", rName),
					resource.TestCheckResourceAttr(resourceName, "predicate.#", "1"),
					resource.TestCheckResourceAttr(resourceName, "predicate.0.conditions.#", "1"),
					resource.TestCheckResourceAttr(resourceName, "predicate.0.conditions.0.crawler_name", fmt.Sprintf("%scrawl2", rName)),
					resource.TestCheckResourceAttr(resourceName, "predicate.0.conditions.0.crawl_state", "FAILED"),
					resource.TestCheckResourceAttr(resourceName, "type", "CONDITIONAL"),
				),
			},
			{
				ResourceName:      resourceName,
				ImportState:       true,
				ImportStateVerify: true,
			},
		},
	})
}

func TestAccAWSGlueTrigger_Crawler(t *testing.T) {
	var trigger glue.Trigger

	rName := fmt.Sprintf("tf-acc-test-%s", acctest.RandString(5))
	resourceName := "aws_glue_trigger.test"

	resource.ParallelTest(t, resource.TestCase{
		PreCheck:     func() { testAccPreCheck(t) },
		Providers:    testAccProviders,
		CheckDestroy: testAccCheckAWSGlueTriggerDestroy,
		Steps: []resource.TestStep{
			{
				Config: testAccAWSGlueTriggerConfig_Crawler(rName),
				Check: resource.ComposeTestCheckFunc(
					testAccCheckAWSGlueTriggerExists(resourceName, &trigger),
					resource.TestCheckResourceAttr(resourceName, "actions.#", "1"),
					resource.TestCheckResourceAttr(resourceName, "actions.0.crawler_name", rName),
					resource.TestCheckResourceAttr(resourceName, "description", ""),
					resource.TestCheckResourceAttr(resourceName, "enabled", "true"),
					resource.TestCheckResourceAttr(resourceName, "name", rName),
					resource.TestCheckResourceAttr(resourceName, "predicate.#", "0"),
					resource.TestCheckResourceAttr(resourceName, "schedule", ""),
					resource.TestCheckResourceAttr(resourceName, "type", "ON_DEMAND"),
				),
			},
			{
				ResourceName:      resourceName,
				ImportState:       true,
				ImportStateVerify: true,
			},
		},
	})
}

func TestAccAWSGlueTrigger_Description(t *testing.T) {
	var trigger glue.Trigger

	rName := fmt.Sprintf("tf-acc-test-%s", acctest.RandString(5))
	resourceName := "aws_glue_trigger.test"

	resource.ParallelTest(t, resource.TestCase{
		PreCheck:     func() { testAccPreCheck(t) },
		Providers:    testAccProviders,
		CheckDestroy: testAccCheckAWSGlueTriggerDestroy,
		Steps: []resource.TestStep{
			{
				Config: testAccAWSGlueTriggerConfig_Description(rName, "description1"),
				Check: resource.ComposeTestCheckFunc(
					testAccCheckAWSGlueTriggerExists(resourceName, &trigger),
					resource.TestCheckResourceAttr(resourceName, "description", "description1"),
				),
			},
			{
				Config: testAccAWSGlueTriggerConfig_Description(rName, "description2"),
				Check: resource.ComposeTestCheckFunc(
					testAccCheckAWSGlueTriggerExists(resourceName, &trigger),
					resource.TestCheckResourceAttr(resourceName, "description", "description2"),
				),
			},
			{
				ResourceName:      resourceName,
				ImportState:       true,
				ImportStateVerify: true,
			},
		},
	})
}

func TestAccAWSGlueTrigger_Enabled(t *testing.T) {
	var trigger glue.Trigger

	rName := fmt.Sprintf("tf-acc-test-%s", acctest.RandString(5))
	resourceName := "aws_glue_trigger.test"

	resource.ParallelTest(t, resource.TestCase{
		PreCheck:     func() { testAccPreCheck(t) },
		Providers:    testAccProviders,
		CheckDestroy: testAccCheckAWSGlueTriggerDestroy,
		Steps: []resource.TestStep{
			{
				Config: testAccAWSGlueTriggerConfig_Enabled(rName, true),
				Check: resource.ComposeTestCheckFunc(
					testAccCheckAWSGlueTriggerExists(resourceName, &trigger),
					resource.TestCheckResourceAttr(resourceName, "enabled", "true"),
				),
			},
			{
				Config: testAccAWSGlueTriggerConfig_Enabled(rName, false),
				Check: resource.ComposeTestCheckFunc(
					testAccCheckAWSGlueTriggerExists(resourceName, &trigger),
					resource.TestCheckResourceAttr(resourceName, "enabled", "false"),
				),
			},
			{
				Config: testAccAWSGlueTriggerConfig_Enabled(rName, true),
				Check: resource.ComposeTestCheckFunc(
					testAccCheckAWSGlueTriggerExists(resourceName, &trigger),
					resource.TestCheckResourceAttr(resourceName, "enabled", "true"),
				),
			},
			{
				ResourceName:      resourceName,
				ImportState:       true,
				ImportStateVerify: true,
			},
		},
	})
}

func TestAccAWSGlueTrigger_Predicate(t *testing.T) {
	var trigger glue.Trigger

	rName := fmt.Sprintf("tf-acc-test-%s", acctest.RandString(5))
	resourceName := "aws_glue_trigger.test"

	resource.ParallelTest(t, resource.TestCase{
		PreCheck:     func() { testAccPreCheck(t) },
		Providers:    testAccProviders,
		CheckDestroy: testAccCheckAWSGlueTriggerDestroy,
		Steps: []resource.TestStep{
			{
				Config: testAccAWSGlueTriggerConfig_Predicate(rName, "SUCCEEDED"),
				Check: resource.ComposeTestCheckFunc(
					testAccCheckAWSGlueTriggerExists(resourceName, &trigger),
					resource.TestCheckResourceAttr(resourceName, "predicate.#", "1"),
					resource.TestCheckResourceAttr(resourceName, "predicate.0.conditions.#", "1"),
					resource.TestCheckResourceAttr(resourceName, "predicate.0.conditions.0.job_name", rName),
					resource.TestCheckResourceAttr(resourceName, "predicate.0.conditions.0.state", "SUCCEEDED"),
					resource.TestCheckResourceAttr(resourceName, "type", "CONDITIONAL"),
				),
			},
			{
				Config: testAccAWSGlueTriggerConfig_Predicate(rName, "FAILED"),
				Check: resource.ComposeTestCheckFunc(
					testAccCheckAWSGlueTriggerExists(resourceName, &trigger),
					resource.TestCheckResourceAttr(resourceName, "predicate.#", "1"),
					resource.TestCheckResourceAttr(resourceName, "predicate.0.conditions.#", "1"),
					resource.TestCheckResourceAttr(resourceName, "predicate.0.conditions.0.job_name", rName),
					resource.TestCheckResourceAttr(resourceName, "predicate.0.conditions.0.state", "FAILED"),
					resource.TestCheckResourceAttr(resourceName, "type", "CONDITIONAL"),
				),
			},
			{
				ResourceName:      resourceName,
				ImportState:       true,
				ImportStateVerify: true,
			},
		},
	})
}

func TestAccAWSGlueTrigger_Schedule(t *testing.T) {
	var trigger glue.Trigger

	rName := fmt.Sprintf("tf-acc-test-%s", acctest.RandString(5))
	resourceName := "aws_glue_trigger.test"

	resource.ParallelTest(t, resource.TestCase{
		PreCheck:     func() { testAccPreCheck(t) },
		Providers:    testAccProviders,
		CheckDestroy: testAccCheckAWSGlueTriggerDestroy,
		Steps: []resource.TestStep{
			{
				Config: testAccAWSGlueTriggerConfig_Schedule(rName, "cron(1 2 * * ? *)"),
				Check: resource.ComposeTestCheckFunc(
					testAccCheckAWSGlueTriggerExists(resourceName, &trigger),
					resource.TestCheckResourceAttr(resourceName, "schedule", "cron(1 2 * * ? *)"),
				),
			},
			{
				Config: testAccAWSGlueTriggerConfig_Schedule(rName, "cron(2 3 * * ? *)"),
				Check: resource.ComposeTestCheckFunc(
					testAccCheckAWSGlueTriggerExists(resourceName, &trigger),
					resource.TestCheckResourceAttr(resourceName, "schedule", "cron(2 3 * * ? *)"),
				),
			},
			{
				ResourceName:      resourceName,
				ImportState:       true,
				ImportStateVerify: true,
			},
		},
	})
}

func TestAccAWSGlueTrigger_WorkflowName(t *testing.T) {
	var trigger glue.Trigger

	rName := fmt.Sprintf("tf-acc-test-%s", acctest.RandString(5))
	resourceName := "aws_glue_trigger.test"

	resource.ParallelTest(t, resource.TestCase{
		PreCheck:     func() { testAccPreCheck(t) },
		Providers:    testAccProviders,
		CheckDestroy: testAccCheckAWSGlueTriggerDestroy,
		Steps: []resource.TestStep{
			{
<<<<<<< HEAD
				Config: testAccAWSGlueTriggerConfig_WorkflowName(rName, "workflow_name1"),
				Check: resource.ComposeTestCheckFunc(
					testAccCheckAWSGlueTriggerExists(resourceName, &trigger),
					resource.TestCheckResourceAttr(resourceName, "workflow_name", "workflow_name1"),
				),
			},
			{
				Config: testAccAWSGlueTriggerConfig_WorkflowName(rName, ""),
				Check: resource.ComposeTestCheckFunc(
					testAccCheckAWSGlueTriggerExists(resourceName, &trigger),
					resource.TestCheckResourceAttr(resourceName, "workflow_name", ""),
=======
				Config: testAccAWSGlueTriggerConfig_WorkflowName(rName),
				Check: resource.ComposeTestCheckFunc(
					testAccCheckAWSGlueTriggerExists(resourceName, &trigger),
					resource.TestCheckResourceAttr(resourceName, "workflow_name", rName),
>>>>>>> db039f3b
				),
			},
			{
				ResourceName:      resourceName,
				ImportState:       true,
				ImportStateVerify: true,
			},
		},
	})
}

func testAccCheckAWSGlueTriggerExists(resourceName string, trigger *glue.Trigger) resource.TestCheckFunc {
	return func(s *terraform.State) error {
		rs, ok := s.RootModule().Resources[resourceName]
		if !ok {
			return fmt.Errorf("Not found: %s", resourceName)
		}

		if rs.Primary.ID == "" {
			return fmt.Errorf("No Glue Trigger ID is set")
		}

		conn := testAccProvider.Meta().(*AWSClient).glueconn

		output, err := conn.GetTrigger(&glue.GetTriggerInput{
			Name: aws.String(rs.Primary.ID),
		})
		if err != nil {
			return err
		}

		if output.Trigger == nil {
			return fmt.Errorf("Glue Trigger (%s) not found", rs.Primary.ID)
		}

		if aws.StringValue(output.Trigger.Name) == rs.Primary.ID {
			*trigger = *output.Trigger
			return nil
		}

		return fmt.Errorf("Glue Trigger (%s) not found", rs.Primary.ID)
	}
}

func testAccCheckAWSGlueTriggerDestroy(s *terraform.State) error {
	for _, rs := range s.RootModule().Resources {
		if rs.Type != "aws_glue_trigger" {
			continue
		}

		conn := testAccProvider.Meta().(*AWSClient).glueconn

		output, err := conn.GetTrigger(&glue.GetTriggerInput{
			Name: aws.String(rs.Primary.ID),
		})

		if err != nil {
			if isAWSErr(err, glue.ErrCodeEntityNotFoundException, "") {
				return nil
			}

		}

		trigger := output.Trigger
		if trigger != nil && aws.StringValue(trigger.Name) == rs.Primary.ID {
			return fmt.Errorf("Glue Trigger %s still exists", rs.Primary.ID)
		}

		return err
	}

	return nil
}

func testAccAWSGlueTriggerConfig_Description(rName, description string) string {
	return fmt.Sprintf(`
%s

resource "aws_glue_trigger" "test" {
  description = "%s"
  name        = "%s"
  type        = "ON_DEMAND"

  actions {
    job_name = "${aws_glue_job.test.name}"
  }
}
`, testAccAWSGlueJobConfig_Required(rName), description, rName)
}

func testAccAWSGlueTriggerConfig_Enabled(rName string, enabled bool) string {
	return fmt.Sprintf(`
%s

resource "aws_glue_trigger" "test" {
  enabled  = %t
  name     = "%s"
  schedule = "cron(15 12 * * ? *)"
  type     = "SCHEDULED"

  actions {
    job_name = "${aws_glue_job.test.name}"
  }
}
`, testAccAWSGlueJobConfig_Required(rName), enabled, rName)
}

func testAccAWSGlueTriggerConfig_OnDemand(rName string) string {
	return fmt.Sprintf(`
%s

resource "aws_glue_trigger" "test" {
  name = "%s"
  type = "ON_DEMAND"

  actions {
    job_name = "${aws_glue_job.test.name}"
  }
}
`, testAccAWSGlueJobConfig_Required(rName), rName)
}

func testAccAWSGlueTriggerConfig_Crawler(rName string) string {
	return fmt.Sprintf(`
%s

resource "aws_glue_trigger" "test" {
  name = "%s"
  type = "ON_DEMAND"

  actions {
    crawler_name = "${aws_glue_crawler.test.name}"
  }
}
`, testAccGlueCrawlerConfig_DynamodbTarget(rName, "table1"), rName)
}

func testAccAWSGlueTriggerConfig_Predicate(rName, state string) string {
	return fmt.Sprintf(`
%s

resource "aws_glue_job" "test2" {
  name     = "%s2"
  role_arn = "${aws_iam_role.test.arn}"

  command {
    script_location = "testscriptlocation"
  }

  depends_on = ["aws_iam_role_policy_attachment.test"]
}

resource "aws_glue_trigger" "test" {
  name = "%s"
  type = "CONDITIONAL"

  actions {
    job_name = "${aws_glue_job.test2.name}"
  }

  predicate {
    conditions {
      job_name = "${aws_glue_job.test.name}"
      state    = "%s"
    }
  }
}
`, testAccAWSGlueJobConfig_Required(rName), rName, rName, state)
}

func testAccAWSGlueTriggerConfig_Crawler(rName, state string) string {
	return fmt.Sprintf(`
%s

resource "aws_glue_crawler" "test2" {
  depends_on = ["aws_iam_role_policy_attachment.test-AWSGlueServiceRole"]

  database_name = "${aws_glue_catalog_database.test.name}"
  name          = "%scrawl2"
  role          = "${aws_iam_role.test.name}"

  s3_target {
    path = "s3://test_bucket"
  }
}

resource "aws_glue_trigger" "test_trigger" {
  name = "%strigger"
  type = "CONDITIONAL"

  actions {
    crawler_name = "${aws_glue_crawler.test.name}"
  }

  predicate {
    conditions {
      crawler_name = "${aws_glue_crawler.test2.name}"
      crawl_state  = "%s"
    }
  }
}
`, testAccGlueCrawlerConfig_S3Target(rName, "s3://test_bucket"), rName, rName, state)
}

func testAccAWSGlueTriggerConfig_Schedule(rName, schedule string) string {
	return fmt.Sprintf(`
%s

resource "aws_glue_trigger" "test" {
  name     = "%s"
  schedule = "%s"
  type     = "SCHEDULED"

  actions {
    job_name = "${aws_glue_job.test.name}"
  }
}
`, testAccAWSGlueJobConfig_Required(rName), rName, schedule)
}

<<<<<<< HEAD
func testAccAWSGlueTriggerConfig_WorkflowName(rName, workflowName string) string {
	return fmt.Sprintf(`
%s

resource "aws_glue_trigger" "test" {
  workflow_name = "%s"
  name          = "%s"
  type          = "ON_DEMAND"
=======
func testAccAWSGlueTriggerConfig_WorkflowName(rName string) string {
	return fmt.Sprintf(`
%s

resource "aws_glue_workflow" test {
	name = "%s"
}

resource "aws_glue_trigger" "test" {
  name          = "%s"
  type          = "ON_DEMAND"
  workflow_name = "${aws_glue_workflow.test.name}"
>>>>>>> db039f3b

  actions {
    job_name = "${aws_glue_job.test.name}"
  }
}
<<<<<<< HEAD
`, testAccAWSGlueJobConfig_Required(rName), workflowName, rName)
=======
`, testAccAWSGlueJobConfig_Required(rName), rName, rName)
>>>>>>> db039f3b
}<|MERGE_RESOLUTION|>--- conflicted
+++ resolved
@@ -332,24 +332,10 @@
 		CheckDestroy: testAccCheckAWSGlueTriggerDestroy,
 		Steps: []resource.TestStep{
 			{
-<<<<<<< HEAD
-				Config: testAccAWSGlueTriggerConfig_WorkflowName(rName, "workflow_name1"),
-				Check: resource.ComposeTestCheckFunc(
-					testAccCheckAWSGlueTriggerExists(resourceName, &trigger),
-					resource.TestCheckResourceAttr(resourceName, "workflow_name", "workflow_name1"),
-				),
-			},
-			{
-				Config: testAccAWSGlueTriggerConfig_WorkflowName(rName, ""),
-				Check: resource.ComposeTestCheckFunc(
-					testAccCheckAWSGlueTriggerExists(resourceName, &trigger),
-					resource.TestCheckResourceAttr(resourceName, "workflow_name", ""),
-=======
 				Config: testAccAWSGlueTriggerConfig_WorkflowName(rName),
 				Check: resource.ComposeTestCheckFunc(
 					testAccCheckAWSGlueTriggerExists(resourceName, &trigger),
 					resource.TestCheckResourceAttr(resourceName, "workflow_name", rName),
->>>>>>> db039f3b
 				),
 			},
 			{
@@ -570,16 +556,6 @@
 `, testAccAWSGlueJobConfig_Required(rName), rName, schedule)
 }
 
-<<<<<<< HEAD
-func testAccAWSGlueTriggerConfig_WorkflowName(rName, workflowName string) string {
-	return fmt.Sprintf(`
-%s
-
-resource "aws_glue_trigger" "test" {
-  workflow_name = "%s"
-  name          = "%s"
-  type          = "ON_DEMAND"
-=======
 func testAccAWSGlueTriggerConfig_WorkflowName(rName string) string {
 	return fmt.Sprintf(`
 %s
@@ -592,15 +568,10 @@
   name          = "%s"
   type          = "ON_DEMAND"
   workflow_name = "${aws_glue_workflow.test.name}"
->>>>>>> db039f3b
 
   actions {
     job_name = "${aws_glue_job.test.name}"
   }
 }
-<<<<<<< HEAD
-`, testAccAWSGlueJobConfig_Required(rName), workflowName, rName)
-=======
 `, testAccAWSGlueJobConfig_Required(rName), rName, rName)
->>>>>>> db039f3b
 }