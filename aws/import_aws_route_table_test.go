package aws

import (
	"fmt"
	"testing"

	"github.com/hashicorp/terraform/helper/resource"
	"github.com/hashicorp/terraform/terraform"
)

func TestAccAWSRouteTable_importBasic(t *testing.T) {
	checkFn := func(s []*terraform.InstanceState) error {
		// Expect, 1 resource in state, and route count to be 1
		v, ok := s[0].Attributes["route.#"]
		if len(s) != 1 || !ok || v != "1" {
			return fmt.Errorf("bad state: %s", s)
		}

		return nil
	}

	resource.ParallelTest(t, resource.TestCase{
		PreCheck:     func() { testAccPreCheck(t) },
		Providers:    testAccProviders,
		CheckDestroy: testAccCheckRouteTableDestroy,
		Steps: []resource.TestStep{
			{
				Config: testAccRouteTableConfig,
			},

			{
				ResourceName:     "aws_route_table.foo",
				ImportState:      true,
				ImportStateCheck: checkFn,
			},
		},
	})
}

func TestAccAWSRouteTable_importWithCreate(t *testing.T) {
	checkFn := func(s []*terraform.InstanceState) error {
		// Expect, 1 resource in state, and route count to be 1
		v, ok := s[0].Attributes["route.#"]
		if len(s) != 1 || !ok || v != "1" {
			return fmt.Errorf("bad state: %s", s)
		}

		return nil
	}

	resource.ParallelTest(t, resource.TestCase{
		PreCheck:     func() { testAccPreCheck(t) },
		Providers:    testAccProviders,
		CheckDestroy: testAccCheckRouteTableDestroy,
		Steps: []resource.TestStep{
			{
				Config:           testAccRouteTableConfig,
				ImportStateCheck: checkFn,
			},

			{
				ResourceName:      "aws_route_table.foo",
				ImportState:       true,
				ImportStateVerify: true,
			},

			{
				Config:           testAccRouteTableConfig,
				ImportStateCheck: checkFn,
			},
		},
	})
}

func TestAccAWSRouteTable_importComplex(t *testing.T) {
	checkFn := func(s []*terraform.InstanceState) error {
		// Expect, 1 resource in state, and route count to be 2
		v, ok := s[0].Attributes["route.#"]
		if len(s) != 1 || !ok || v != "2" {
			return fmt.Errorf("bad state: %s", s)
		}

		return nil
	}

	resource.Test(t, resource.TestCase{
		PreCheck:     func() { testAccPreCheck(t) },
		Providers:    testAccProviders,
		CheckDestroy: testAccCheckRouteTableDestroy,
		Steps: []resource.TestStep{
			{
				Config: testAccRouteTableConfigImportComplex,
			},

			{
				ResourceName:     "aws_route_table.mod",
				ImportState:      true,
				ImportStateCheck: checkFn,
			},
		},
	})
}

const testAccRouteTableConfigImportComplex = `
resource "aws_vpc" "foo" {
  cidr_block           = "10.1.0.0/16"
  enable_dns_hostnames = true

  tags = {
    Name = "terraform-testacc-route-table-import-complex-default"
  }
}

resource "aws_subnet" "tf_test_subnet" {
  vpc_id                  = "${aws_vpc.foo.id}"
  cidr_block              = "10.1.0.0/24"
  map_public_ip_on_launch = true

  tags = {
    Name = "tf-acc-route-table-import-complex-default"
  }
}

resource "aws_eip" "nat" {
  vpc                       = true
  associate_with_private_ip = "10.1.0.10"
}

resource "aws_internet_gateway" "gw" {
  vpc_id = "${aws_vpc.foo.id}"

  tags = {
    Name = "terraform-testacc-route-table-import-complex-default"
  }
}

<<<<<<< HEAD
=======
variable "private_subnet_cidrs" {
  default = "10.1.0.0/24"
}

>>>>>>> 68f28fae
resource "aws_nat_gateway" "nat" {
  allocation_id = "${aws_eip.nat.id}"
  subnet_id     = "${aws_subnet.tf_test_subnet.id}"

  tags = {
    Name = "terraform-testacc-route-table-import-complex-default"
  }
}

resource "aws_route_table" "mod" {
<<<<<<< HEAD
  vpc_id = "${aws_vpc.default.id}"
=======
  count  = "${length(split(",", var.private_subnet_cidrs))}"
  vpc_id = "${aws_vpc.foo.id}"
>>>>>>> 68f28fae

  tags = {
    Name = "tf-rt-import-test"
  }

  depends_on = ["aws_internet_gateway.ogw", "aws_internet_gateway.gw"]
}

resource "aws_route" "mod-1" {
  route_table_id         = "${aws_route_table.mod.id}"
  destination_cidr_block = "0.0.0.0/0"
  nat_gateway_id         = "${aws_nat_gateway.nat.id}"
}

resource "aws_route" "mod" {
  route_table_id            = "${aws_route_table.mod.id}"
  destination_cidr_block    = "10.181.0.0/16"
  vpc_peering_connection_id = "${aws_vpc_peering_connection.foo.id}"
}

resource "aws_vpc_endpoint" "s3" {
  vpc_id          = "${aws_vpc.foo.id}"
  service_name    = "com.amazonaws.us-west-2.s3"
  route_table_ids = ["${aws_route_table.mod.id}"]
}

### vpc bar

resource "aws_vpc" "bar" {
  cidr_block = "10.2.0.0/16"

  tags = {
    Name = "terraform-testacc-route-table-import-complex-bar"
  }
}

resource "aws_internet_gateway" "ogw" {
  vpc_id = "${aws_vpc.bar.id}"

  tags = {
    Name = "terraform-testacc-route-table-import-complex-bar"
  }
}

### vpc peer connection

resource "aws_vpc_peering_connection" "foo" {
  vpc_id        = "${aws_vpc.foo.id}"
  peer_vpc_id   = "${aws_vpc.bar.id}"
  peer_owner_id = "187416307283"

  tags = {
    Name = "tf-rt-import-test"
  }

  auto_accept = true
}
`<|MERGE_RESOLUTION|>--- conflicted
+++ resolved
@@ -134,13 +134,6 @@
   }
 }
 
-<<<<<<< HEAD
-=======
-variable "private_subnet_cidrs" {
-  default = "10.1.0.0/24"
-}
-
->>>>>>> 68f28fae
 resource "aws_nat_gateway" "nat" {
   allocation_id = "${aws_eip.nat.id}"
   subnet_id     = "${aws_subnet.tf_test_subnet.id}"
@@ -151,12 +144,7 @@
 }
 
 resource "aws_route_table" "mod" {
-<<<<<<< HEAD
   vpc_id = "${aws_vpc.default.id}"
-=======
-  count  = "${length(split(",", var.private_subnet_cidrs))}"
-  vpc_id = "${aws_vpc.foo.id}"
->>>>>>> 68f28fae
 
   tags = {
     Name = "tf-rt-import-test"
